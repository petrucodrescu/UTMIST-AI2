--- conflicted
+++ resolved
@@ -3,13 +3,8 @@
   <component name="NewModuleRootManager">
     <content url="file://$MODULE_DIR$">
       <excludeFolder url="file://$MODULE_DIR$/.venv" />
-      <excludeFolder url="file://$MODULE_DIR$/.venv1" />
     </content>
-<<<<<<< HEAD
-    <orderEntry type="jdk" jdkName="Python 3.12 (UTMIST-AI2)" jdkType="Python SDK" />
-=======
     <orderEntry type="jdk" jdkName="utmist-env" jdkType="Python SDK" />
->>>>>>> 92fe71c2
     <orderEntry type="sourceFolder" forTests="false" />
   </component>
   <component name="PyDocumentationSettings">
