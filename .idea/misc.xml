<?xml version="1.0" encoding="UTF-8"?>
<project version="4">
  <component name="Black">
    <option name="sdkName" value="Python 3.13 (UTMIST-AI2)" />
  </component>
<<<<<<< HEAD
  <component name="ProjectRootManager" version="2" project-jdk-name="Python 3.12 (UTMIST-AI2)" project-jdk-type="Python SDK" />
=======
  <component name="ProjectRootManager" version="2" project-jdk-name="utmist-env" project-jdk-type="Python SDK" />
>>>>>>> 92fe71c2
</project><|MERGE_RESOLUTION|>--- conflicted
+++ resolved
@@ -3,9 +3,5 @@
   <component name="Black">
     <option name="sdkName" value="Python 3.13 (UTMIST-AI2)" />
   </component>
-<<<<<<< HEAD
-  <component name="ProjectRootManager" version="2" project-jdk-name="Python 3.12 (UTMIST-AI2)" project-jdk-type="Python SDK" />
-=======
   <component name="ProjectRootManager" version="2" project-jdk-name="utmist-env" project-jdk-type="Python SDK" />
->>>>>>> 92fe71c2
 </project>