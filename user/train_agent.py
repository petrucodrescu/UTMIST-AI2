'''
TRAINING: AGENT

This file contains all the types of Agent classes, the Reward Function API, and the built-in train function from our multi-agent RL API for self-play training.
- All of these Agent classes are each described below.

Running this file will initiate the training function, and will:
a) Start training from scratch
b) Continue training from a specific timestep given an input `file_path`
'''

# -------------------------------------------------------------------
# ----------------------------- IMPORTS -----------------------------
# -------------------------------------------------------------------

import torch
import gymnasium as gym
from torch.nn import functional as F
from torch import nn as nn
import numpy as np
import pygame
from stable_baselines3 import A2C, PPO, SAC, DQN, DDPG, TD3, HER
from sb3_contrib import RecurrentPPO
from stable_baselines3.common.base_class import BaseAlgorithm
from stable_baselines3.common.torch_layers import BaseFeaturesExtractor

from environment.agent import *
from typing import Optional, Type, List, Tuple

# -------------------------------------------------------------------------
# ----------------------------- AGENT CLASSES -----------------------------
# -------------------------------------------------------------------------

class SB3Agent(Agent):
    '''
    SB3Agent:
    - Defines an AI Agent that takes an SB3 class input for specific SB3 algorithm (e.g. PPO, SAC)
    Note:
    - For all SB3 classes, if you'd like to define your own neural network policy you can modify the `policy_kwargs` parameter in `self.sb3_class()` or make a custom SB3 `BaseFeaturesExtractor`
    You can refer to this for Custom Policy: https://stable-baselines3.readthedocs.io/en/master/guide/custom_policy.html
    '''
    def __init__(
            self,
            sb3_class: Optional[Type[BaseAlgorithm]] = PPO,
            file_path: Optional[str] = None
    ):
        self.sb3_class = sb3_class
        super().__init__(file_path)

    def _initialize(self) -> None:
        if self.file_path is None:
            self.model = self.sb3_class("MlpPolicy", self.env, verbose=0, n_steps=30*90*3, batch_size=128, ent_coef=0.01)
            del self.env
        else:
            self.model = self.sb3_class.load(self.file_path)

    def _gdown(self) -> str:
        # Call gdown to your link
        return

    #def set_ignore_grad(self) -> None:
        #self.model.set_ignore_act_grad(True)

    def predict(self, obs):
        action, _ = self.model.predict(obs)
        return action

    def save(self, file_path: str) -> None:
        self.model.save(file_path, include=['num_timesteps'])

    def learn(self, env, total_timesteps, log_interval: int = 1, verbose=0):
        self.model.set_env(env)
        self.model.verbose = verbose
        self.model.learn(
            total_timesteps=total_timesteps,
            log_interval=log_interval,
        )

class RecurrentPPOAgent(Agent):
    '''
    RecurrentPPOAgent:
    - Defines an RL Agent that uses the Recurrent PPO (LSTM+PPO) algorithm
    '''
    def __init__(
            self,
            file_path: Optional[str] = None
    ):
        super().__init__(file_path)
        self.lstm_states = None
        self.episode_starts = np.ones((1,), dtype=bool)

    def _initialize(self) -> None:
        if self.file_path is None:
            policy_kwargs = {
                'activation_fn': nn.ReLU,
                'lstm_hidden_size': 512,
                'net_arch': [dict(pi=[32, 32], vf=[32, 32])],
                'shared_lstm': True,
                'enable_critic_lstm': False,
                'share_features_extractor': True,

            }
            self.model = RecurrentPPO("MlpLstmPolicy",
                                      self.env,
                                      verbose=0,
                                      n_steps=30*90*20,
                                      batch_size=16,
                                      ent_coef=0.05,
                                      policy_kwargs=policy_kwargs)
            del self.env
        else:
            self.model = RecurrentPPO.load(self.file_path)

    def reset(self) -> None:
        self.episode_starts = True

    def predict(self, obs):
        action, self.lstm_states = self.model.predict(obs, state=self.lstm_states, episode_start=self.episode_starts, deterministic=True)
        if self.episode_starts: self.episode_starts = False
        return action

    def save(self, file_path: str) -> None:
        self.model.save(file_path)

    def learn(self, env, total_timesteps, log_interval: int = 2, verbose=0):
        self.model.set_env(env)
        self.model.verbose = verbose
        self.model.learn(total_timesteps=total_timesteps, log_interval=log_interval)

class BasedAgent(Agent):
    '''
    BasedAgent:
    - Defines a hard-coded Agent that predicts actions based on if-statements. Interesting behaviour can be achieved here.
    - The if-statement algorithm can be developed within the `predict` method below.
    '''
    def __init__(
            self,
            *args,
            **kwargs
    ):
        super().__init__(*args, **kwargs)
        self.time = 0

    def predict(self, obs):
        self.time += 1
        pos = self.obs_helper.get_section(obs, 'player_pos')
        opp_pos = self.obs_helper.get_section(obs, 'opponent_pos')
        opp_KO = self.obs_helper.get_section(obs, 'opponent_state') in [5, 11]
        action = self.act_helper.zeros()

        # If off the edge, come back
        if pos[0] > 10.67/2:
            action = self.act_helper.press_keys(['a'])
        elif pos[0] < -10.67/2:
            action = self.act_helper.press_keys(['d'])
        elif not opp_KO:
            # Head toward opponent
            if (opp_pos[0] > pos[0]):
                action = self.act_helper.press_keys(['d'])
            else:
                action = self.act_helper.press_keys(['a'])

        # Note: Passing in partial action
        # Jump if below map or opponent is above you
        if (pos[1] > 1.6 or pos[1] > opp_pos[1]) and self.time % 2 == 0:
            action = self.act_helper.press_keys(['space'], action)

        # Attack if near
        if (pos[0] - opp_pos[0])**2 + (pos[1] - opp_pos[1])**2 < 4.0:
            action = self.act_helper.press_keys(['j'], action)
        return action

class UserInputAgent(Agent):
    '''
    UserInputAgent:
    - Defines an Agent that performs actions entirely via real-time player input
    '''
    def __init__(
            self,
            *args,
            **kwargs
    ):
        super().__init__(*args, **kwargs)

    def predict(self, obs):
        action = self.act_helper.zeros()

        keys = pygame.key.get_pressed()
        if keys[pygame.K_w]:
            action = self.act_helper.press_keys(['w'], action)
        if keys[pygame.K_a]:
            action = self.act_helper.press_keys(['a'], action)
        if keys[pygame.K_s]:
            action = self.act_helper.press_keys(['s'], action)
        if keys[pygame.K_d]:
            action = self.act_helper.press_keys(['d'], action)
        if keys[pygame.K_SPACE]:
            action = self.act_helper.press_keys(['space'], action)
        # h j k l
        if keys[pygame.K_h]:
            action = self.act_helper.press_keys(['h'], action)
        if keys[pygame.K_j]:
            action = self.act_helper.press_keys(['j'], action)
        if keys[pygame.K_k]:
            action = self.act_helper.press_keys(['k'], action)
        if keys[pygame.K_l]:
            action = self.act_helper.press_keys(['l'], action)
        if keys[pygame.K_g]:
            action = self.act_helper.press_keys(['g'], action)

        return action

class ClockworkAgent(Agent):
    '''
    ClockworkAgent:
    - Defines an Agent that performs sequential steps of [duration, action]
    '''
    def __init__(
            self,
            action_sheet: Optional[List[Tuple[int, List[str]]]] = None,
            *args,
            **kwargs
    ):
        super().__init__(*args, **kwargs)

        self.steps = 0
        self.current_action_end = 0  # Tracks when the current action should stop
        self.current_action_data = None  # Stores the active action
        self.action_index = 0  # Index in the action sheet

        if action_sheet is None:
            self.action_sheet = [
                (10, ['a']),
                (1, ['l']),
                (20, ['a']),
                (3, ['a', 'j']),
                (15, ['space']),
            ]
        else:
            self.action_sheet = action_sheet

    def predict(self, obs):
        """
        Returns an action vector based on the predefined action sheet.
        """
        # Check if the current action has expired
        if self.steps >= self.current_action_end and self.action_index < len(self.action_sheet):
            hold_time, action_data = self.action_sheet[self.action_index]
            self.current_action_data = action_data  # Store the action
            self.current_action_end = self.steps + hold_time  # Set duration
            self.action_index += 1  # Move to the next action

        # Apply the currently active action
        action = self.act_helper.press_keys(self.current_action_data)
        self.steps += 1  # Increment step counter
        return action

class MLPPolicy(nn.Module):
    def __init__(self, obs_dim: int = 64, action_dim: int = 10, hidden_dim: int = 64):
        """
        A 3-layer MLP policy:
        obs -> Linear(hidden_dim) -> ReLU -> Linear(hidden_dim) -> ReLU -> Linear(action_dim)
        """
        super(MLPPolicy, self).__init__()

        # Input layer
        self.fc1 = nn.Linear(obs_dim, hidden_dim, dtype=torch.float32)
        # Hidden layer
        self.fc2 = nn.Linear(hidden_dim, hidden_dim, dtype=torch.float32)
        # Output layer
        self.fc3 = nn.Linear(hidden_dim, hidden_dim, dtype=torch.float32)


    def forward(self, obs):
        """
        obs: [batch_size, obs_dim]
        returns: [batch_size, action_dim]
        """
        x = F.relu(self.fc1(obs))
        x = F.relu(self.fc2(x))
        return self.fc3(x)

class MLPExtractor(BaseFeaturesExtractor):
    '''
    Class that defines an MLP Base Features Extractor
    '''
    def __init__(self, observation_space: gym.Space, features_dim: int = 64, hidden_dim: int = 64):
        super(MLPExtractor, self).__init__(observation_space, features_dim)
        self.model = MLPPolicy(
            obs_dim=observation_space.shape[0],
            action_dim=10,
            hidden_dim=hidden_dim,
        )

    def forward(self, obs: torch.Tensor) -> torch.Tensor:
        return self.model(obs)

    @classmethod
    def get_policy_kwargs(cls, features_dim: int = 64, hidden_dim: int = 64) -> dict:
        return dict(
            features_extractor_class=cls,
            features_extractor_kwargs=dict(features_dim=features_dim, hidden_dim=hidden_dim) #NOTE: features_dim = 10 to match action space output
        )

class CustomAgent(Agent):
    def __init__(self, sb3_class: Optional[Type[BaseAlgorithm]] = PPO, file_path: str = None, extractor: BaseFeaturesExtractor = None):
        self.sb3_class = sb3_class
        self.extractor = extractor
        super().__init__(file_path)

    def _initialize(self) -> None:
        if self.file_path is None:
            self.model = self.sb3_class("MlpPolicy", self.env, policy_kwargs=self.extractor.get_policy_kwargs(), verbose=0, n_steps=30*90*3, batch_size=128, ent_coef=0.01)
            del self.env
        else:
            self.model = self.sb3_class.load(self.file_path)

    def _gdown(self) -> str:
        # Call gdown to your link
        return

    #def set_ignore_grad(self) -> None:
        #self.model.set_ignore_act_grad(True)

    def predict(self, obs):
        action, _ = self.model.predict(obs)
        return action

    def save(self, file_path: str) -> None:
        self.model.save(file_path, include=['num_timesteps'])

    def learn(self, env, total_timesteps, log_interval: int = 1, verbose=0):
        self.model.set_env(env)
        self.model.verbose = verbose
        self.model.learn(
            total_timesteps=total_timesteps,
            log_interval=log_interval,
        )

class Skynet_final(Agent):
    '''
    RecurrentPPOAgent:
        - Defines an RL Agent that uses the Recurrent PPO (LSTM+PPO) algorithm
    '''
    def __init__(
            self,
            file_path: Optional[str] = None
    ):
        super().__init__(file_path)
        self.lstm_states = None
        self.episode_starts = np.ones((1,), dtype=bool)

    def _initialize(self) -> None:
        if self.file_path is None:
            policy_kwargs = {
                'activation_fn': nn.GELU,
                'lstm_hidden_size': 256, #512
                'net_arch': [dict(pi=[128, 64, 128], vf=[128, 64, 128])],
                'shared_lstm': True,
                'enable_critic_lstm': False,
                'share_features_extractor': True,

            }
            self.model = RecurrentPPO("MlpLstmPolicy",
                                      self.env,
                                      verbose=0,
                                      n_steps=30*90*20,
                                      batch_size=16,
                                      ent_coef=0.05,
                                      policy_kwargs=policy_kwargs)
            del self.env
        else:
            self.model = RecurrentPPO.load(self.file_path)

    def reset(self) -> None:
        self.episode_starts = True

    def predict(self, obs):
        action, self.lstm_states = self.model.predict(obs, state=self.lstm_states, episode_start=self.episode_starts, deterministic=True)
        if self.episode_starts: self.episode_starts = False
        return action

    def save(self, file_path: str) -> None:
        self.model.save(file_path)

    def learn(self, env, total_timesteps, log_interval: int = 2, verbose=0):
        self.model.set_env(env)
        self.model.verbose = verbose
        self.model.learn(total_timesteps=total_timesteps, log_interval=log_interval)

# --------------------------------------------------------------------------------
# ----------------------------- REWARD FUNCTIONS API -----------------------------
# --------------------------------------------------------------------------------

'''
Example Reward Functions:
- Find more [here](https://colab.research.google.com/drive/1qMs336DclBwdn6JBASa5ioDIfvenW8Ha?usp=sharing#scrollTo=-XAOXXMPTiHJ).
'''

def base_height_l2(
    env: WarehouseBrawl,
    target_height: float,
    obj_name: str = 'player'
) -> float:
    """Penalize asset height from its target using L2 squared kernel.

    Note:
        For flat terrain, target height is in the world frame. For rough terrain,
        sensor readings can adjust the target height to account for the terrain.
    """
    # Extract the used quantities (to enable type-hinting)
    obj: GameObject = env.objects[obj_name]

    # Compute the L2 squared penalty
    return (obj.body.position.y - target_height)**2


class RewardMode(Enum):
    ASYMMETRIC_OFFENSIVE = 0
    SYMMETRIC = 1
    ASYMMETRIC_DEFENSIVE = 2

<<<<<<< HEAD

=======
>>>>>>> 92fe71c2
def fight_mode_setter(env: WarehouseBrawl) -> RewardMode:
    """
    Set FIGHT_MODE to different fighting styles depending on enemy damage.
    """
    opponent: Player = env.objects["opponent"]
    player: Player = env.objects["player"]

    if 20 <= (player.damage - opponent.damage):
        return RewardMode.ASYMMETRIC_OFFENSIVE
    elif 0 <= (player.damage - opponent.damage) < 20:
        return RewardMode.SYMMETRIC
    else:
        return RewardMode.ASYMMETRIC_DEFENSIVE

<<<<<<< HEAD

def damage_interaction_reward(
        env: WarehouseBrawl,
=======
def damage_interaction_reward(
    env: WarehouseBrawl,
>>>>>>> 92fe71c2
) -> float:
    """
    Computes the reward based on damage interactions between players.

    Modes:

ASYMMETRIC_OFFENSIVE (0): Reward is based only on damage dealt to the opponent
SYMMETRIC (1): Reward is based on both dealing damage to the opponent and avoiding damage
ASYMMETRIC_DEFENSIVE (2): Reward is based only on avoiding damage

    Args:
        env (WarehouseBrawl): The game environment
        mode (DamageRewardMode): Reward mode, one of DamageRewardMode

    Returns:
        float: The computed reward.
    """
    # Getting player and opponent from the enviornment
    player: Player = env.objects["player"]
    opponent: Player = env.objects["opponent"]

    mode = fight_mode_setter(env)
    # Reward dependent on the mode
    damage_taken = player.damage_taken_this_frame
    damage_dealt = opponent.damage_taken_this_frame

    if mode == RewardMode.ASYMMETRIC_OFFENSIVE:
        reward = damage_dealt
    elif mode == RewardMode.SYMMETRIC:
        reward = damage_dealt - damage_taken
    elif mode == RewardMode.ASYMMETRIC_DEFENSIVE:
        reward = -damage_taken
    else:
        raise ValueError(f"Invalid mode: {mode}")

    return reward / 140


# In[ ]:


def danger_zone_reward(
    env: WarehouseBrawl,
    zone_penalty: int = 1,
    zone_height: float = 4.2
) -> float:
    """
    Applies a penalty for every time frame player surpases a certain height threshold in the environment.

    Args:
        env (WarehouseBrawl): The game environment.
        zone_penalty (int): The penalty applied when the player is in the danger zone.
        zone_height (float): The height threshold defining the danger zone.

    Returns:
        float: The computed penalty as a tensor.
    """
    # Get player object from the environment
    player: Player = env.objects["player"]

    # Determine the current fight mode to apply a conditional penalty
    mode = fight_mode_setter(env)
    current_penalty = zone_penalty
    # If the agent has a lead, penalize risky plays more heavily
    if mode == RewardMode.ASYMMETRIC_OFFENSIVE:
<<<<<<< HEAD
        current_penalty = 2
=======
        current_penalty *= 2
>>>>>>> 92fe71c2

    # Apply penalty if the player is in the danger zone
    reward = -current_penalty if player.body.position.y >= zone_height else 0.0

    return reward*env.dt

def in_state_reward(
    env: WarehouseBrawl,
    desired_state: Type[PlayerObjectState]=BackDashState,
) -> float:
    """
    Applies a penalty for every time frame player surpases a certain height threshold in the environment.

    Args:
        env (WarehouseBrawl): The game environment.
        zone_penalty (int): The penalty applied when the player is in the danger zone.
        zone_height (float): The height threshold defining the danger zone.

    Returns:
        float: The computed penalty as a tensor.
    """
    # Get player object from the environment
    player: Player = env.objects["player"]

    mode = fight_mode_setter(env)
    if mode == RewardMode.ASYMMETRIC_DEFENSIVE:
        reward = 2 if isinstance(player.state, desired_state) else 0.0
    else:
        # Apply penalty if the player is in the danger zone
        reward = 1 if isinstance(player.state, desired_state) else 0.0

    return reward * env.dt

def head_to_middle_reward(
    env: WarehouseBrawl,
) -> float:
    """
    Applies a penalty for every time frame player surpases a certain height threshold in the environment.

    Args:
        env (WarehouseBrawl): The game environment.
        zone_penalty (int): The penalty applied when the player is in the danger zone.
        zone_height (float): The height threshold defining the danger zone.

    Returns:
        float: The computed penalty as a tensor.
    """
    # Get player object from the environment
    player: Player = env.objects["player"]

    mode = fight_mode_setter(env)
    if mode == RewardMode.ASYMMETRIC_OFFENSIVE:
        multiplier = -0.5 if player.body.position.x > 0 else 0.5
        reward = multiplier * (player.body.position.x - player.prev_x)
    else:
        # Apply penalty if the player is in the danger zone
        multiplier = -1 if player.body.position.x > 0 else 1
        reward = multiplier * (player.body.position.x - player.prev_x)

    return reward

def head_to_opponent(
    env: WarehouseBrawl,
<<<<<<< HEAD
) -> float:
    player = env.objects["player"]
    opponent = env.objects["opponent"]

    if fight_mode_setter(env) == RewardMode.SYMMETRIC:
        multiplier = -1 if player.body.position.x > opponent.body.position.x else 1
        reward = multiplier * (player.body.position.x - player.prev_x)
        return reward
    elif fight_mode_setter(env) == RewardMode.ASYMMETRIC_OFFENSIVE:
        multiplier = -1 if player.body.position.x > opponent.body.position.x else 1
        reward = multiplier * (player.body.position.x - player.prev_x)
        return reward * 2
    elif fight_mode_setter(env) == RewardMode.ASYMMETRIC_DEFENSIVE:
        multiplier = 1 if player.body.position.x > opponent.body.position.x else -1
        reward = multiplier * (player.body.position.x - player.prev_x)
        return reward * 0.5
=======
) -> float | None:

    # Get player object from the environment
    player: Player = env.objects["player"]
    opponent: Player = env.objects["opponent"]

    mode = fight_mode_setter(env)
    # Apply penalty if the player is in the danger zone
    if mode == RewardMode.SYMMETRIC:
        multiplier = -1 if player.body.position.x > opponent.body.position.x else 1
        reward = multiplier * (player.body.position.x - player.prev_x)
        return float(reward)
    elif mode == RewardMode.ASYMMETRIC_OFFENSIVE:
        multiplier = -1 if player.body.position.x > opponent.body.position.x else 1
        reward = multiplier * (player.body.position.x - player.prev_x)
        return float(reward * 2)
    elif mode == RewardMode.ASYMMETRIC_DEFENSIVE:
        multiplier = -1 if player.body.position.x > opponent.body.position.x else 1
        reward = multiplier * (player.body.position.x - player.prev_x)
        return float(reward * 0.5)
>>>>>>> 92fe71c2

def holding_more_than_3_keys(
    env: WarehouseBrawl,
) -> float:

    # Get player object from the environment
    player: Player = env.objects["player"]

    # Apply penalty if the player is holding more than 3 keys
    a = player.cur_action
    if (a > 0.5).sum() > 3:
        return env.dt
    return 0

def on_win_reward(env: WarehouseBrawl, agent: str) -> float:
    if agent == 'player':
        return 1.0
    else:
        return -1.0

def on_knockout_reward(env: WarehouseBrawl, agent: str) -> float:
    if agent == 'player':
        return -1.0
    else:
        return 1.0

def on_equip_reward(env: WarehouseBrawl, agent: str) -> float:

    mode = fight_mode_setter(env)

    if mode == RewardMode.ASYMMETRIC_OFFENSIVE:
        if agent == "player":
            if env.objects["player"].weapon == "Hammer":
                return 2.0
            elif env.objects["player"].weapon == "Spear":
                return 1.0
        return 0.0
    else:
        if agent == "player":
            if env.objects["player"].weapon == "Hammer":
                return 2.0
            elif env.objects["player"].weapon == "Spear":
                return 1.0
        return 0.0

def on_drop_reward(env: WarehouseBrawl, agent: str) -> float:

    mode = fight_mode_setter(env)

    if mode == RewardMode.ASYMMETRIC_OFFENSIVE:
        if agent == "player":
            if env.objects["player"].weapon == "Punch":
                return -2.0
        return 0.0
    else:
        if agent == "player":
            if env.objects["player"].weapon == "Punch":
                return -1.0
        return 0.0

def on_combo_reward(env: WarehouseBrawl, agent: str) -> float:

    mode = fight_mode_setter(env)

    if mode == RewardMode.ASYMMETRIC_OFFENSIVE:
        if agent == 'player':
            return 2.0
        else:
            return -2.0
    else:
        if agent == 'player':
            return 1.0
        else:
            return -1.0

def stock_advantage_reward(
        env: WarehouseBrawl,
        success_value: float = 1.0,
) -> float:
    """
    Computes a reward for having a stock advantage, scaled by match progression.

    This reward encourages the agent to secure and maintain a stock lead. The
    incentive grows stronger as the match nears its end, discouraging risky
    plays for an early lead while heavily incentivizing protecting that lead
    when time is running out.

    Args:
        env (WarehouseBrawl): The game environment.
        success_value (float): A base multiplier for the reward.

    Returns:
        float: The computed reward for the current timestep.
    """
    # Retrieve the player and opponent objects from the environment state
    player: Player = env.objects["player"]
    opponent: Player = env.objects["opponent"]

    # Calculate the stock difference. A positive value means the player is ahead.
    stock_difference = player.stocks - opponent.stocks

    # If the player does not have a stock advantage, there is no reward.
    if stock_difference <= 0:
        return 0.0

    # Get the maximum number of timesteps for the match from the environment
    total_match_timesteps = env.max_timesteps

    # Avoid division by zero if the match length is not set
    if total_match_timesteps <= 0:
        return 0.0

    # Use the environment's internal step counter, assuming it's named 'timestep'.
    # This attribute would be incremented in the env.step() method.
    # If your environment uses a different name (e.g., _step, current_step),
    # replace 'timestep' with the correct attribute name.
    current_step = getattr(env, 'timestep', 0)

    # Calculate time progress as a fraction from 0.0 to 1.0.
    time_progress = min(current_step / total_match_timesteps, 1.0)

    # The reward is the product of the base value, the size of the stock lead,
    # and the time progression scaler.
    reward = success_value * stock_difference * time_progress

    # Scale the reward by the timestep duration (dt) to make it independent of the FPS.
    return reward * env.dt

def edge_guard_reward(
        env: WarehouseBrawl,
        success_value: float = 5.0,
        fail_value: float = -5.0,
        opportunity_value: float = 0.5,
        offensive_multiplier: float = 2.0,
        defensive_multiplier: float = 0.5
) -> float:
    """
    Computes a reward for edge-guarding, adapted to the current fight mode.

    An "edge-guard situation" is defined by four conditions:
    1. The opponent is horizontally off the main stage.
    2. The opponent is in an aerial state, below the stage, and recovering.
    3. The player is grounded on the stage near the correct edge.
    4. The player is facing the opponent and able to act.

    The rewards are scaled based on the fight mode:
    - OFFENSIVE: Increased rewards to encourage finishing the opponent.
    - DEFENSIVE: Decreased rewards to promote safer, less committal play.
    - SYMMETRIC: Uses the base reward values.

    Args:
        env (WarehouseBrawl): The game environment.
        success_value (float): Base reward for hitting the opponent.
        fail_value (float): Base penalty for being hit by the opponent.
        opportunity_value (float): Base reward for maintaining position.
        offensive_multiplier (float): Multiplier for rewards in OFFENSIVE mode.
        defensive_multiplier (float): Multiplier for rewards in DEFENSIVE mode.

    Returns:
        float: The computed, mode-adjusted reward for the current timestep.
    """
    # Get player and opponent objects
    player: Player = env.objects["player"]
    opponent: Player = env.objects["opponent"]

    # --- 1. Define Stage Geometry and Character States ---
    stage_edge_x = env.stage_width_tiles / 2.0
    main_stage_floor_y = 2.5
    guard_zone_width = 5.0

    # --- 2. Evaluate Edge-Guarding Conditions ---
    is_opponent_off_stage = abs(opponent.body.position.x) > stage_edge_x
    is_opponent_recovering = (
            isinstance(opponent.state, InAirState) and
            opponent.body.position.y > main_stage_floor_y and
            opponent.state.vulnerable()
    )
    is_player_positioned = (
            isinstance(player.state, GroundState) and
            (player.body.position.x * opponent.body.position.x) > 0 and
            (stage_edge_x - abs(player.body.position.x)) < guard_zone_width
    )
    player_facing_int = int(player.facing)
    opponent_is_right = opponent.body.position.x > player.body.position.x
    is_player_facing_opponent = (player_facing_int == 1 and opponent_is_right) or \
                                (player_facing_int == -1 and not opponent_is_right)
    can_player_act = player.state.can_control()

    # --- 3. Calculate Reward Based on Conditions and Mode ---
    reward = 0.0

    # Check if all conditions for an "edge-guard situation" are met
    if is_opponent_off_stage and is_opponent_recovering and is_player_positioned and is_player_facing_opponent and can_player_act:

        # Determine current fight mode
        mode = fight_mode_setter(env)

        # Adjust reward values based on the mode
        current_success = success_value
        current_fail = fail_value
        current_opportunity = opportunity_value

        if mode == RewardMode.ASYMMETRIC_OFFENSIVE:
            current_success *= offensive_multiplier
            current_fail *= offensive_multiplier
            current_opportunity *= offensive_multiplier
        elif mode == RewardMode.ASYMMETRIC_DEFENSIVE:
            current_success *= defensive_multiplier
            current_fail *= defensive_multiplier
            current_opportunity *= defensive_multiplier

        # Success: Player dealt damage
        if opponent.damage_taken_this_frame > 0:
            reward = current_success
        # Failure: Player took damage
        elif player.damage_taken_this_frame > 0:
            reward = current_fail
        # Opportunity: Player is in position
        else:
            reward = current_opportunity

    # Scale the final reward by the timestep
    return reward * env.dt

def first_hit(
        env: WarehouseBrawl,
        agent: str = "player",
        success_value: float = 20.0,
        fail_value: float = 10.0,
) -> float:

    """
    Computes the reward based on who lands the first hit

    Args:
        env (WarehouseBrawl): The game environment
        agent (str): The agent that hit first ("player" or "opponent")
        success_value (float): Reward value for the player hitting first
        fail_value (float): Penalty for the opponent hitting first

    Returns:
        float: The computed reward.
    """

    reward = success_value if agent == "player" else -fail_value
    return reward

def stock_advantage_reward(
        env: WarehouseBrawl,
        success_value: float = 1.0,
) -> float:
    """
    Computes a reward for having a stock advantage, scaled by match progression.

    This reward encourages the agent to secure and maintain a stock lead. The
    incentive grows stronger as the match nears its end, discouraging risky
    plays for an early lead while heavily incentivizing protecting that lead
    when time is running out.

    Args:
        env (WarehouseBrawl): The game environment.
        success_value (float): A base multiplier for the reward.

    Returns:
        float: The computed reward for the current timestep.
    """
    # Retrieve the player and opponent objects from the environment state
    player: Player = env.objects["player"]
    opponent: Player = env.objects["opponent"]

    # Calculate the stock difference. A positive value means the player is ahead.
    stock_difference = player.stocks - opponent.stocks

    # If the player does not have a stock advantage, there is no reward.
    if stock_difference <= 0:
        return 0.0

    # Get the maximum number of timesteps for the match from the environment
    total_match_timesteps = env.max_timesteps

    # Avoid division by zero if the match length is not set
    if total_match_timesteps <= 0:
        return 0.0

    # Use the environment's internal step counter, assuming it's named 'timestep'.
    # This attribute would be incremented in the env.step() method.
    # If your environment uses a different name (e.g., _step, current_step),
    # replace 'timestep' with the correct attribute name.
    current_step = getattr(env, 'timestep', 0)

    # Calculate time progress as a fraction from 0.0 to 1.0.
    time_progress = min(current_step / total_match_timesteps, 1.0)

    # The reward is the product of the base value, the size of the stock lead,
    # and the time progression scaler.
    reward = success_value * stock_difference * time_progress

    # Scale the reward by the timestep duration (dt) to make it independent of the FPS.
    return reward * env.dt

def edge_guard_reward(
        env: WarehouseBrawl,
        success_value: float = 5.0,
        fail_value: float = -5.0,
        opportunity_value: float = 0.5,
) -> float:
    """
    Computes a reward for successfully edge-guarding the opponent.

    An "edge-guard situation" is defined by four conditions based on the game's state machine:
    1.  The opponent is horizontally off the main stage.
    2.  The opponent is in an aerial state (`InAirState`), below the main stage, and attempting to recover.
    3.  The player is in a grounded state (`GroundState`) on the main stage, near the same edge as the opponent.
    4.  The player is facing the opponent and is in a state where they can act.

    Args:
        env (WarehouseBrawl): The game environment.
        success_value (float): Large reward for hitting the opponent during this situation.
        fail_value (float): Large penalty for being hit by the opponent during this situation.
        opportunity_value (float): Small, continuous reward for maintaining the correct position to edge-guard.

    Returns:
        float: The computed reward for the current timestep.
    """
    # Retrieve player and opponent objects from the environment
    player: Player = env.objects["player"]
    opponent: Player = env.objects["opponent"]

    # --- 1. Define Stage Geometry and Character States ---

    # Define the horizontal edge of the stage. Assumes stage is centered at x=0.
    stage_edge_x = env.stage_width_tiles / 2.0

    # Define the main stage's vertical position (y-coordinate). This is an assumption;
    # it might need to be adjusted or read from the environment if available.
    main_stage_floor_y = 2.5

    # Define a "guard zone" width from the edge where the player should be.
    guard_zone_width = 5.0

    # --- 2. Evaluate the Four Edge-Guarding Conditions ---

    # Condition 1: Is the opponent horizontally off the main stage?
    is_opponent_off_stage = abs(opponent.body.position.x) > stage_edge_x

    # Condition 2: Is the opponent trying to recover?
    # This means they are airborne, below the stage, and not in an invulnerable state (like DodgeState).
    is_opponent_airborne = isinstance(opponent.state, InAirState)
    is_opponent_below_stage = opponent.body.position.y > main_stage_floor_y # Assumes positive y is down
    is_opponent_vulnerable = opponent.state.vulnerable()
    is_opponent_recovering = is_opponent_airborne and is_opponent_below_stage and is_opponent_vulnerable

    # Condition 3: Is the player positioned on the stage near the correct edge?
    is_player_grounded = isinstance(player.state, GroundState)
    is_player_on_correct_side = (player.body.position.x * opponent.body.position.x) > 0
    is_player_in_zone = (stage_edge_x - abs(player.body.position.x)) < guard_zone_width
    is_player_positioned = is_player_grounded and is_player_on_correct_side and is_player_in_zone

    # Condition 4: Is the player facing the opponent and able to act?
    # player.facing is likely an Enum or int (-1 for left, 1 for right)
    player_facing_int = int(player.facing)
    opponent_is_right = opponent.body.position.x > player.body.position.x
    is_player_facing_opponent = (player_facing_int == 1 and opponent_is_right) or \
                                (player_facing_int == -1 and not opponent_is_right)
    can_player_act = player.state.can_control()

    # --- 3. Calculate Reward Based on Conditions ---

    reward = 0.0

    # Check if all conditions for an "edge-guard situation" are met
    if is_opponent_off_stage and is_opponent_recovering and is_player_positioned and is_player_facing_opponent and can_player_act:

        # Success: Player dealt damage to the opponent
        if opponent.damage_taken_this_frame > 0:
            reward = success_value

        # Failure: Player took damage from the opponent
        elif player.damage_taken_this_frame > 0:
            reward = fail_value

        # Opportunity: Player is in position, but no damage was exchanged this frame
        else:
            reward = opportunity_value

    # Scale the final reward by the timestep to make it framerate-independent
    return reward * env.dt

def first_hit(
        env: WarehouseBrawl,
        agent: str = "player",
        success_value: float = 20.0,
        fail_value: float = 10.0,
) -> float:

    """
    Computes the reward based on who lands the first hit

    Args:
        env (WarehouseBrawl): The game environment
        agent (str): The agent that hit first ("player" or "opponent")
        success_value (float): Reward value for the player hitting first
        fail_value (float): Penalty for the opponent hitting first

    Returns:
        float: The computed reward.
    """

    reward = success_value if agent == "player" else -fail_value
    return reward

'''
Add your dictionary of RewardFunctions here using RewTerms
'''
def gen_reward_manager():
    reward_functions = {
<<<<<<< HEAD
        'target_height_reward': RewTerm(func=base_height_l2, weight=0.0, params={'target_height': -4, 'obj_name': 'player'}),
=======
        'target_height_reward': RewTerm(func=base_height_l2, weight=0.05, params={'target_height': -4, 'obj_name': 'player'}),
>>>>>>> 92fe71c2
        'danger_zone_reward': RewTerm(func=danger_zone_reward, weight=0.5),
        'damage_interaction_reward': RewTerm(func=damage_interaction_reward, weight=1.0),
        'head_to_middle_reward': RewTerm(func=head_to_middle_reward, weight=0.01),
        'head_to_opponent': RewTerm(func=head_to_opponent, weight=0.05),
        'penalize_attack_reward': RewTerm(func=in_state_reward, weight=-0.04, params={'desired_state': AttackState}),
        'holding_more_than_3_keys': RewTerm(func=holding_more_than_3_keys, weight=-0.01),
        'taunt_reward': RewTerm(func=in_state_reward, weight=0.2, params={'desired_state': TauntState}),
        'stock_advantage_reward': RewTerm(func=stock_advantage_reward, weight=1.0),
        'edge_guard_reward': RewTerm(func=edge_guard_reward, weight=0.5),
    }
    signal_subscriptions = {
        'on_win_reward': ('win_signal', RewTerm(func=on_win_reward, weight=50)),
        'on_knockout_reward': ('knockout_signal', RewTerm(func=on_knockout_reward, weight=8)),
        'on_combo_reward': ('hit_during_stun', RewTerm(func=on_combo_reward, weight=5)),
        'on_equip_reward': ('weapon_equip_signal', RewTerm(func=on_equip_reward, weight=10)),
        'on_drop_reward': ('weapon_drop_signal', RewTerm(func=on_drop_reward, weight=15)),
        'first_hit_reward': ('first_hit_signal', RewTerm(func=first_hit, weight=10, params={'agent': 'player'})),
    }
    return RewardManager(reward_functions, signal_subscriptions)

# -------------------------------------------------------------------------
# ----------------------------- MAIN FUNCTION -----------------------------
# -------------------------------------------------------------------------
'''
The main function runs training. You can change configurations such as the Agent type or opponent specifications here.
'''
if __name__ == '__main__':
    # Create agent
    my_agent = CustomAgent(sb3_class=PPO, extractor=MLPExtractor)

    # Start here if you want to train from scratch. e.g:
    # my_agent = RecurrentPPOAgent()

    # Start here if you want to train from a specific timestep. e.g:
    #my_agent = RecurrentPPOAgent(file_path='checkpoints/experiment_3/rl_model_120006_steps.zip')

    # Reward manager
    reward_manager = gen_reward_manager()
    # Self-play settings
    selfplay_handler = SelfPlayRandom(
        partial(type(my_agent)), # Agent class and its keyword arguments
                                 # type(my_agent) = Agent class
    )

    # Set save settings here:
    save_handler = SaveHandler(
        agent=my_agent, # Agent to save
        save_freq=100_000, # Save frequency
        max_saved=40, # Maximum number of saved models
        save_path='checkpoints', # Save path
        run_name='experiment_1_DG',
        mode=SaveHandlerMode.FORCE # Save mode, FORCE or RESUME
    )

    # Set opponent settings here:
    opponent_specification = {
                    'self_play': (8, selfplay_handler),
                    'constant_agent': (0.5, partial(ConstantAgent)),
                    'based_agent': (1.5, partial(BasedAgent)),
                }
    opponent_cfg = OpponentsCfg(opponents=opponent_specification)

    train(my_agent,
        reward_manager,
        save_handler,
        opponent_cfg,
        CameraResolution.LOW,
        train_timesteps=1_000_000_000,
        train_logging=TrainLogging.PLOT
    )<|MERGE_RESOLUTION|>--- conflicted
+++ resolved
@@ -270,7 +270,6 @@
         # Output layer
         self.fc3 = nn.Linear(hidden_dim, hidden_dim, dtype=torch.float32)
 
-
     def forward(self, obs):
         """
         obs: [batch_size, obs_dim]
@@ -337,57 +336,6 @@
             log_interval=log_interval,
         )
 
-class Skynet_final(Agent):
-    '''
-    RecurrentPPOAgent:
-        - Defines an RL Agent that uses the Recurrent PPO (LSTM+PPO) algorithm
-    '''
-    def __init__(
-            self,
-            file_path: Optional[str] = None
-    ):
-        super().__init__(file_path)
-        self.lstm_states = None
-        self.episode_starts = np.ones((1,), dtype=bool)
-
-    def _initialize(self) -> None:
-        if self.file_path is None:
-            policy_kwargs = {
-                'activation_fn': nn.GELU,
-                'lstm_hidden_size': 256, #512
-                'net_arch': [dict(pi=[128, 64, 128], vf=[128, 64, 128])],
-                'shared_lstm': True,
-                'enable_critic_lstm': False,
-                'share_features_extractor': True,
-
-            }
-            self.model = RecurrentPPO("MlpLstmPolicy",
-                                      self.env,
-                                      verbose=0,
-                                      n_steps=30*90*20,
-                                      batch_size=16,
-                                      ent_coef=0.05,
-                                      policy_kwargs=policy_kwargs)
-            del self.env
-        else:
-            self.model = RecurrentPPO.load(self.file_path)
-
-    def reset(self) -> None:
-        self.episode_starts = True
-
-    def predict(self, obs):
-        action, self.lstm_states = self.model.predict(obs, state=self.lstm_states, episode_start=self.episode_starts, deterministic=True)
-        if self.episode_starts: self.episode_starts = False
-        return action
-
-    def save(self, file_path: str) -> None:
-        self.model.save(file_path)
-
-    def learn(self, env, total_timesteps, log_interval: int = 2, verbose=0):
-        self.model.set_env(env)
-        self.model.verbose = verbose
-        self.model.learn(total_timesteps=total_timesteps, log_interval=log_interval)
-
 # --------------------------------------------------------------------------------
 # ----------------------------- REWARD FUNCTIONS API -----------------------------
 # --------------------------------------------------------------------------------
@@ -414,16 +362,11 @@
     # Compute the L2 squared penalty
     return (obj.body.position.y - target_height)**2
 
-
 class RewardMode(Enum):
     ASYMMETRIC_OFFENSIVE = 0
     SYMMETRIC = 1
     ASYMMETRIC_DEFENSIVE = 2
 
-<<<<<<< HEAD
-
-=======
->>>>>>> 92fe71c2
 def fight_mode_setter(env: WarehouseBrawl) -> RewardMode:
     """
     Set FIGHT_MODE to different fighting styles depending on enemy damage.
@@ -438,23 +381,16 @@
     else:
         return RewardMode.ASYMMETRIC_DEFENSIVE
 
-<<<<<<< HEAD
-
-def damage_interaction_reward(
-        env: WarehouseBrawl,
-=======
 def damage_interaction_reward(
     env: WarehouseBrawl,
->>>>>>> 92fe71c2
 ) -> float:
     """
     Computes the reward based on damage interactions between players.
 
     Modes:
-
-ASYMMETRIC_OFFENSIVE (0): Reward is based only on damage dealt to the opponent
-SYMMETRIC (1): Reward is based on both dealing damage to the opponent and avoiding damage
-ASYMMETRIC_DEFENSIVE (2): Reward is based only on avoiding damage
+    - ASYMMETRIC_OFFENSIVE (0): Reward is based only on damage dealt to the opponent
+    - SYMMETRIC (1): Reward is based on both dealing damage to the opponent and avoiding damage
+    - ASYMMETRIC_DEFENSIVE (2): Reward is based only on avoiding damage
 
     Args:
         env (WarehouseBrawl): The game environment
@@ -511,16 +447,12 @@
     current_penalty = zone_penalty
     # If the agent has a lead, penalize risky plays more heavily
     if mode == RewardMode.ASYMMETRIC_OFFENSIVE:
-<<<<<<< HEAD
-        current_penalty = 2
-=======
         current_penalty *= 2
->>>>>>> 92fe71c2
 
     # Apply penalty if the player is in the danger zone
     reward = -current_penalty if player.body.position.y >= zone_height else 0.0
 
-    return reward*env.dt
+    return reward * env.dt
 
 def in_state_reward(
     env: WarehouseBrawl,
@@ -579,24 +511,6 @@
 
 def head_to_opponent(
     env: WarehouseBrawl,
-<<<<<<< HEAD
-) -> float:
-    player = env.objects["player"]
-    opponent = env.objects["opponent"]
-
-    if fight_mode_setter(env) == RewardMode.SYMMETRIC:
-        multiplier = -1 if player.body.position.x > opponent.body.position.x else 1
-        reward = multiplier * (player.body.position.x - player.prev_x)
-        return reward
-    elif fight_mode_setter(env) == RewardMode.ASYMMETRIC_OFFENSIVE:
-        multiplier = -1 if player.body.position.x > opponent.body.position.x else 1
-        reward = multiplier * (player.body.position.x - player.prev_x)
-        return reward * 2
-    elif fight_mode_setter(env) == RewardMode.ASYMMETRIC_DEFENSIVE:
-        multiplier = 1 if player.body.position.x > opponent.body.position.x else -1
-        reward = multiplier * (player.body.position.x - player.prev_x)
-        return reward * 0.5
-=======
 ) -> float | None:
 
     # Get player object from the environment
@@ -617,7 +531,6 @@
         multiplier = -1 if player.body.position.x > opponent.body.position.x else 1
         reward = multiplier * (player.body.position.x - player.prev_x)
         return float(reward * 0.5)
->>>>>>> 92fe71c2
 
 def holding_more_than_3_keys(
     env: WarehouseBrawl,
@@ -865,180 +778,12 @@
     reward = success_value if agent == "player" else -fail_value
     return reward
 
-def stock_advantage_reward(
-        env: WarehouseBrawl,
-        success_value: float = 1.0,
-) -> float:
-    """
-    Computes a reward for having a stock advantage, scaled by match progression.
-
-    This reward encourages the agent to secure and maintain a stock lead. The
-    incentive grows stronger as the match nears its end, discouraging risky
-    plays for an early lead while heavily incentivizing protecting that lead
-    when time is running out.
-
-    Args:
-        env (WarehouseBrawl): The game environment.
-        success_value (float): A base multiplier for the reward.
-
-    Returns:
-        float: The computed reward for the current timestep.
-    """
-    # Retrieve the player and opponent objects from the environment state
-    player: Player = env.objects["player"]
-    opponent: Player = env.objects["opponent"]
-
-    # Calculate the stock difference. A positive value means the player is ahead.
-    stock_difference = player.stocks - opponent.stocks
-
-    # If the player does not have a stock advantage, there is no reward.
-    if stock_difference <= 0:
-        return 0.0
-
-    # Get the maximum number of timesteps for the match from the environment
-    total_match_timesteps = env.max_timesteps
-
-    # Avoid division by zero if the match length is not set
-    if total_match_timesteps <= 0:
-        return 0.0
-
-    # Use the environment's internal step counter, assuming it's named 'timestep'.
-    # This attribute would be incremented in the env.step() method.
-    # If your environment uses a different name (e.g., _step, current_step),
-    # replace 'timestep' with the correct attribute name.
-    current_step = getattr(env, 'timestep', 0)
-
-    # Calculate time progress as a fraction from 0.0 to 1.0.
-    time_progress = min(current_step / total_match_timesteps, 1.0)
-
-    # The reward is the product of the base value, the size of the stock lead,
-    # and the time progression scaler.
-    reward = success_value * stock_difference * time_progress
-
-    # Scale the reward by the timestep duration (dt) to make it independent of the FPS.
-    return reward * env.dt
-
-def edge_guard_reward(
-        env: WarehouseBrawl,
-        success_value: float = 5.0,
-        fail_value: float = -5.0,
-        opportunity_value: float = 0.5,
-) -> float:
-    """
-    Computes a reward for successfully edge-guarding the opponent.
-
-    An "edge-guard situation" is defined by four conditions based on the game's state machine:
-    1.  The opponent is horizontally off the main stage.
-    2.  The opponent is in an aerial state (`InAirState`), below the main stage, and attempting to recover.
-    3.  The player is in a grounded state (`GroundState`) on the main stage, near the same edge as the opponent.
-    4.  The player is facing the opponent and is in a state where they can act.
-
-    Args:
-        env (WarehouseBrawl): The game environment.
-        success_value (float): Large reward for hitting the opponent during this situation.
-        fail_value (float): Large penalty for being hit by the opponent during this situation.
-        opportunity_value (float): Small, continuous reward for maintaining the correct position to edge-guard.
-
-    Returns:
-        float: The computed reward for the current timestep.
-    """
-    # Retrieve player and opponent objects from the environment
-    player: Player = env.objects["player"]
-    opponent: Player = env.objects["opponent"]
-
-    # --- 1. Define Stage Geometry and Character States ---
-
-    # Define the horizontal edge of the stage. Assumes stage is centered at x=0.
-    stage_edge_x = env.stage_width_tiles / 2.0
-
-    # Define the main stage's vertical position (y-coordinate). This is an assumption;
-    # it might need to be adjusted or read from the environment if available.
-    main_stage_floor_y = 2.5
-
-    # Define a "guard zone" width from the edge where the player should be.
-    guard_zone_width = 5.0
-
-    # --- 2. Evaluate the Four Edge-Guarding Conditions ---
-
-    # Condition 1: Is the opponent horizontally off the main stage?
-    is_opponent_off_stage = abs(opponent.body.position.x) > stage_edge_x
-
-    # Condition 2: Is the opponent trying to recover?
-    # This means they are airborne, below the stage, and not in an invulnerable state (like DodgeState).
-    is_opponent_airborne = isinstance(opponent.state, InAirState)
-    is_opponent_below_stage = opponent.body.position.y > main_stage_floor_y # Assumes positive y is down
-    is_opponent_vulnerable = opponent.state.vulnerable()
-    is_opponent_recovering = is_opponent_airborne and is_opponent_below_stage and is_opponent_vulnerable
-
-    # Condition 3: Is the player positioned on the stage near the correct edge?
-    is_player_grounded = isinstance(player.state, GroundState)
-    is_player_on_correct_side = (player.body.position.x * opponent.body.position.x) > 0
-    is_player_in_zone = (stage_edge_x - abs(player.body.position.x)) < guard_zone_width
-    is_player_positioned = is_player_grounded and is_player_on_correct_side and is_player_in_zone
-
-    # Condition 4: Is the player facing the opponent and able to act?
-    # player.facing is likely an Enum or int (-1 for left, 1 for right)
-    player_facing_int = int(player.facing)
-    opponent_is_right = opponent.body.position.x > player.body.position.x
-    is_player_facing_opponent = (player_facing_int == 1 and opponent_is_right) or \
-                                (player_facing_int == -1 and not opponent_is_right)
-    can_player_act = player.state.can_control()
-
-    # --- 3. Calculate Reward Based on Conditions ---
-
-    reward = 0.0
-
-    # Check if all conditions for an "edge-guard situation" are met
-    if is_opponent_off_stage and is_opponent_recovering and is_player_positioned and is_player_facing_opponent and can_player_act:
-
-        # Success: Player dealt damage to the opponent
-        if opponent.damage_taken_this_frame > 0:
-            reward = success_value
-
-        # Failure: Player took damage from the opponent
-        elif player.damage_taken_this_frame > 0:
-            reward = fail_value
-
-        # Opportunity: Player is in position, but no damage was exchanged this frame
-        else:
-            reward = opportunity_value
-
-    # Scale the final reward by the timestep to make it framerate-independent
-    return reward * env.dt
-
-def first_hit(
-        env: WarehouseBrawl,
-        agent: str = "player",
-        success_value: float = 20.0,
-        fail_value: float = 10.0,
-) -> float:
-
-    """
-    Computes the reward based on who lands the first hit
-
-    Args:
-        env (WarehouseBrawl): The game environment
-        agent (str): The agent that hit first ("player" or "opponent")
-        success_value (float): Reward value for the player hitting first
-        fail_value (float): Penalty for the opponent hitting first
-
-    Returns:
-        float: The computed reward.
-    """
-
-    reward = success_value if agent == "player" else -fail_value
-    return reward
-
 '''
 Add your dictionary of RewardFunctions here using RewTerms
 '''
 def gen_reward_manager():
     reward_functions = {
-<<<<<<< HEAD
-        'target_height_reward': RewTerm(func=base_height_l2, weight=0.0, params={'target_height': -4, 'obj_name': 'player'}),
-=======
         'target_height_reward': RewTerm(func=base_height_l2, weight=0.05, params={'target_height': -4, 'obj_name': 'player'}),
->>>>>>> 92fe71c2
         'danger_zone_reward': RewTerm(func=danger_zone_reward, weight=0.5),
         'damage_interaction_reward': RewTerm(func=damage_interaction_reward, weight=1.0),
         'head_to_middle_reward': RewTerm(func=head_to_middle_reward, weight=0.01),
@@ -1070,7 +815,7 @@
     my_agent = CustomAgent(sb3_class=PPO, extractor=MLPExtractor)
 
     # Start here if you want to train from scratch. e.g:
-    # my_agent = RecurrentPPOAgent()
+    #my_agent = RecurrentPPOAgent()
 
     # Start here if you want to train from a specific timestep. e.g:
     #my_agent = RecurrentPPOAgent(file_path='checkpoints/experiment_3/rl_model_120006_steps.zip')
